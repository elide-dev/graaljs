--- conflicted
+++ resolved
@@ -23,15 +23,10 @@
 #define NODE_VERSION_H
 
 #define NODE_MAJOR_VERSION 0
-<<<<<<< HEAD
 #define NODE_MINOR_VERSION 11
 #define NODE_PATCH_VERSION 1
-=======
-#define NODE_MINOR_VERSION 10
-#define NODE_PATCH_VERSION 5
 
 #define NODE_VERSION_IS_RELEASE 0
->>>>>>> 8ee43006
 
 #ifndef NODE_TAG
 # define NODE_TAG ""
