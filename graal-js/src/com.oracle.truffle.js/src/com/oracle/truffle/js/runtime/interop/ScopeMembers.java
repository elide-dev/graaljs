/*
 * Copyright (c) 2020, 2022, Oracle and/or its affiliates. All rights reserved.
 * DO NOT ALTER OR REMOVE COPYRIGHT NOTICES OR THIS FILE HEADER.
 *
 * The Universal Permissive License (UPL), Version 1.0
 *
 * Subject to the condition set forth below, permission is hereby granted to any
 * person obtaining a copy of this software, associated documentation and/or
 * data (collectively the "Software"), free of charge and under any and all
 * copyright rights in the Software, and any and all patent rights owned or
 * freely licensable by each licensor hereunder covering either (i) the
 * unmodified Software as contributed to or provided by such licensor, or (ii)
 * the Larger Works (as defined below), to deal in both
 *
 * (a) the Software, and
 *
 * (b) any piece of software and/or hardware listed in the lrgrwrks.txt file if
 * one is included with the Software each a "Larger Work" to which the Software
 * is contributed by such licensors),
 *
 * without restriction, including without limitation the rights to copy, create
 * derivative works of, display, perform, and distribute the Software and make,
 * use, sell, offer for sale, import, export, have made, and have sold the
 * Software and the Larger Work(s), and to sublicense the foregoing rights on
 * either these or other terms.
 *
 * This license is subject to the following condition:
 *
 * The above copyright notice and either this complete permission notice or at a
 * minimum a reference to the UPL must be included in all copies or substantial
 * portions of the Software.
 *
 * THE SOFTWARE IS PROVIDED "AS IS", WITHOUT WARRANTY OF ANY KIND, EXPRESS OR
 * IMPLIED, INCLUDING BUT NOT LIMITED TO THE WARRANTIES OF MERCHANTABILITY,
 * FITNESS FOR A PARTICULAR PURPOSE AND NONINFRINGEMENT. IN NO EVENT SHALL THE
 * AUTHORS OR COPYRIGHT HOLDERS BE LIABLE FOR ANY CLAIM, DAMAGES OR OTHER
 * LIABILITY, WHETHER IN AN ACTION OF CONTRACT, TORT OR OTHERWISE, ARISING FROM,
 * OUT OF OR IN CONNECTION WITH THE SOFTWARE OR THE USE OR OTHER DEALINGS IN THE
 * SOFTWARE.
 */
package com.oracle.truffle.js.runtime.interop;

import java.util.ArrayList;
import java.util.List;

import com.oracle.truffle.api.CompilerAsserts;
import com.oracle.truffle.api.CompilerDirectives;
import com.oracle.truffle.api.CompilerDirectives.TruffleBoundary;
import com.oracle.truffle.api.RootCallTarget;
import com.oracle.truffle.api.frame.Frame;
import com.oracle.truffle.api.frame.FrameDescriptor;
import com.oracle.truffle.api.frame.FrameSlotKind;
import com.oracle.truffle.api.interop.InteropLibrary;
import com.oracle.truffle.api.interop.InvalidArrayIndexException;
import com.oracle.truffle.api.interop.TruffleObject;
import com.oracle.truffle.api.interop.UnsupportedMessageException;
import com.oracle.truffle.api.library.ExportLibrary;
import com.oracle.truffle.api.library.ExportMessage;
import com.oracle.truffle.api.nodes.BlockNode;
import com.oracle.truffle.api.nodes.Node;
import com.oracle.truffle.api.nodes.NodeVisitor;
import com.oracle.truffle.api.nodes.RootNode;
import com.oracle.truffle.api.object.DynamicObject;
import com.oracle.truffle.api.object.DynamicObjectLibrary;
import com.oracle.truffle.api.source.SourceSection;
import com.oracle.truffle.api.strings.TruffleString;
import com.oracle.truffle.js.nodes.FrameDescriptorProvider;
import com.oracle.truffle.js.nodes.JavaScriptNode;
import com.oracle.truffle.js.nodes.access.JSWriteFrameSlotNode;
import com.oracle.truffle.js.nodes.access.ScopeFrameNode;
import com.oracle.truffle.js.nodes.function.BlockScopeNode;
import com.oracle.truffle.js.nodes.function.JSBuiltin;
import com.oracle.truffle.js.runtime.JSArguments;
import com.oracle.truffle.js.runtime.JSFrameUtil;
<<<<<<< HEAD
import com.oracle.truffle.js.runtime.builtins.JSFunction;
=======
import com.oracle.truffle.js.runtime.Strings;
import com.oracle.truffle.js.runtime.Symbol;
>>>>>>> bead9c5f
import com.oracle.truffle.js.runtime.objects.Dead;

@ExportLibrary(InteropLibrary.class)
final class ScopeMembers implements TruffleObject {

    private final Frame frame;
    /** BlockScopeNode or RootNode. */
    private final Node blockOrRoot;
    private final Frame functionFrame;
    private Object[] members;

    ScopeMembers(Frame frame, Node blockOrRoot, Frame functionFrame) {
        assert ScopeVariables.isBlockScopeOrRootNode(blockOrRoot);
        this.frame = frame;
        this.blockOrRoot = blockOrRoot;
        this.functionFrame = functionFrame;
    }

    @SuppressWarnings("static-method")
    @ExportMessage
    boolean hasArrayElements() {
        return true;
    }

    @ExportMessage
    Object readArrayElement(long index) throws InvalidArrayIndexException {
        Object[] allMembers = getAllMembers();
        if (0 <= index && index < allMembers.length) {
            return allMembers[(int) index];
        } else {
            throw InvalidArrayIndexException.create(index);
        }
    }

    @ExportMessage
    long getArraySize() {
        return getAllMembers().length;
    }

    @ExportMessage
    boolean isArrayElementReadable(long index) {
        return 0 <= index && index < getAllMembers().length;
    }

    private Object[] getAllMembers() {
        if (CompilerDirectives.injectBranchProbability(CompilerDirectives.SLOWPATH_PROBABILITY, members == null)) {
            members = collectAllMembers();
        }
        return members;
    }

    @TruffleBoundary
    private Object[] collectAllMembers() {
        List<Object> membersList = new ArrayList<>();
        if (frame == null) {
            collectMembersWithoutFrame(membersList, blockOrRoot);
        } else {
            // Traverse block scope nodes in order to discover scope members from inner to outer.
            // Once we've reached the local function root node, we add any non-internal
            // non-hoisted slots that we have not seen yet, including `this`.
            // Then, we go through all closure scope frames. These only have root location nodes.

            class SlotVisitor {
                Node descNode = blockOrRoot;
                int parentSlot = -1;
                boolean seenThis;

                public void accept(FrameDescriptor frameDescriptor, int slot, Frame targetFrame) {
                    assert targetFrame.getFrameDescriptor() == frameDescriptor;
                    Object slotName = frameDescriptor.getSlotName(slot);
                    if (ScopeFrameNode.PARENT_SCOPE_IDENTIFIER.equals(slotName)) {
                        parentSlot = slot;
                    } else if (ScopeFrameNode.EVAL_SCOPE_IDENTIFIER.equals(slotName)) {
                        DynamicObject evalScope = (DynamicObject) targetFrame.getObject(slot);
                        DynamicObjectLibrary objLib = DynamicObjectLibrary.getUncached();
                        for (Object key : objLib.getKeyArray(evalScope)) {
                            membersList.add(new Key(key.toString(), descNode));
                        }
                    } else if (JSFrameUtil.isThisSlot(frameDescriptor, slot)) {
                        membersList.add(new Key(ScopeVariables.RECEIVER_MEMBER, descNode, slot));
                        seenThis = true;
                    } else if (!JSFrameUtil.isInternal(frameDescriptor, slot)) {
                        if (!isUnsetFrameSlot(targetFrame, slot)) {
                            membersList.add(new Key(slotName.toString(), descNode, slot));
                        }
                    }
<<<<<<< HEAD
=======
                    membersList.add(new Key((TruffleString) desc.getSlotName(slot), descNode, slot));
>>>>>>> bead9c5f
                }
            }

            SlotVisitor visitor = new SlotVisitor();
            Frame outerFrame = frame;
<<<<<<< HEAD
            if (functionFrame != null) {
                // traverse local frames
                FrameDescriptor rootFrameDescriptor = functionFrame.getFrameDescriptor();
                while (visitor.descNode instanceof BlockScopeNode) {
                    BlockScopeNode block = (BlockScopeNode) visitor.descNode;
                    visitor.parentSlot = -1;

                    if (block instanceof BlockScopeNode.FrameBlockScopeNode) {
                        FrameDescriptor blockFrameDescriptor = ((BlockScopeNode.FrameBlockScopeNode) block).getFrameDescriptor();
                        if (outerFrame.getFrameDescriptor() == blockFrameDescriptor) {
                            for (int i = 0; i < blockFrameDescriptor.getNumberOfSlots(); i++) {
                                visitor.accept(blockFrameDescriptor, i, outerFrame);
=======
            Frame currentFunctionFrame = functionFrame;
            for (;;) { // frameLevel
                Frame outerScope = outerFrame;
                boolean seenThis = false;
                for (;;) { // scopeLevel
                    FrameDescriptor frameDescriptor = outerScope.getFrameDescriptor();
                    for (int slot = 0; slot < frameDescriptor.getNumberOfSlots(); slot++) {
                        if (JSFrameUtil.isInternal(frameDescriptor, slot)) {
                            if (JSFrameUtil.isThisSlot(frameDescriptor, slot)) {
                                membersList.add(new Key(Strings.THIS, descNode));
                                seenThis = true;
>>>>>>> bead9c5f
                            }
                        }
<<<<<<< HEAD
                    }
                    for (int i = block.getFrameStart(); i < block.getFrameEnd(); i++) {
                        visitor.accept(rootFrameDescriptor, i, functionFrame);
                    }

                    visitor.descNode = JavaScriptNode.findBlockScopeNode(visitor.descNode.getParent());
                    if (visitor.parentSlot >= 0) {
                        Object parent = outerFrame.getObject(visitor.parentSlot);
                        if (parent instanceof Frame) {
                            outerFrame = (Frame) parent;
                            assert outerFrame != JSFrameUtil.NULL_MATERIALIZED_FRAME;
                        } else {
                            break;
=======
                        membersList.add(new Key((TruffleString) frameDescriptor.getSlotName(slot), descNode, slot));
                    }

                    // insert direct eval scope variables
                    OptionalInt evalScopeSlot = JSFrameUtil.findOptionalFrameSlotIndex(frameDescriptor, ScopeFrameNode.EVAL_SCOPE_IDENTIFIER);
                    if (evalScopeSlot.isPresent()) {
                        DynamicObject evalScope = (DynamicObject) outerScope.getObject(evalScopeSlot.getAsInt());
                        DynamicObjectLibrary objLib = DynamicObjectLibrary.getUncached();
                        for (Object key : objLib.getKeyArray(evalScope)) {
                            membersList.add(new Key(key instanceof TruffleString ? (TruffleString) key : ((Symbol) key).toTString(), descNode));
>>>>>>> bead9c5f
                        }
                    }
                }

                assert functionFrame.getFrameDescriptor() == rootFrameDescriptor && visitor.descNode instanceof RootNode;
                for (int slot = 0; slot < rootFrameDescriptor.getNumberOfSlots(); slot++) {
                    // skip hoisted block-scoped slots; only accessible within their block
                    if (JSFrameUtil.isHoistedFromBlock(rootFrameDescriptor, slot)) {
                        continue;
                    }
                    visitor.accept(rootFrameDescriptor, slot, functionFrame);
                }
                if (!visitor.seenThis) {
                    membersList.add(new Key(ScopeVariables.RECEIVER_MEMBER, visitor.descNode));
                }
                outerFrame = JSArguments.getEnclosingFrame(frame.getArguments());
            }

            // traverse non-local frames
            while (outerFrame != JSFrameUtil.NULL_MATERIALIZED_FRAME) {
                visitor.descNode = ((RootCallTarget) JSFunction.getFunctionData(JSFrameUtil.getFunctionObject(outerFrame)).getRootTarget()).getRootNode();
                visitor.seenThis = false;
                for (;;) {
                    visitor.parentSlot = -1;
                    for (int slot = 0; slot < outerFrame.getFrameDescriptor().getNumberOfSlots(); slot++) {
                        visitor.accept(outerFrame.getFrameDescriptor(), slot, outerFrame);
                    }
                    if (visitor.parentSlot >= 0) {
                        Object parent = outerFrame.getObject(visitor.parentSlot);
                        if (parent instanceof Frame) {
                            outerFrame = (Frame) parent;
                            assert outerFrame != JSFrameUtil.NULL_MATERIALIZED_FRAME;
                            continue;
                        }
                    }
                    break;
                }
<<<<<<< HEAD
                if (!visitor.seenThis) {
                    membersList.add(new Key(ScopeVariables.RECEIVER_MEMBER, visitor.descNode));
=======

                if (!seenThis) {
                    membersList.add(new Key(Strings.THIS, descNode));
>>>>>>> bead9c5f
                }

                outerFrame = JSArguments.getEnclosingFrame(outerFrame.getArguments());
            }
        }
        return membersList.toArray();
    }

    private static void collectMembersWithoutFrame(List<Object> membersList, Node blockOrRootNode) {
        Node descNode = blockOrRootNode;
        while (descNode != null) {
            if (!(descNode instanceof FrameDescriptorProvider)) {
                break;
            }
            FrameDescriptor desc = ((FrameDescriptorProvider) descNode).getFrameDescriptor();
            for (int slot = 0; slot < desc.getNumberOfSlots(); slot++) {
                if (JSFrameUtil.isInternal(desc, slot)) {
                    continue;
                }
                membersList.add(new Key(desc.getSlotName(slot).toString(), descNode, slot));
            }

            descNode = JavaScriptNode.findBlockScopeNode(descNode.getParent());
        }
    }

    static boolean isUnsetFrameSlot(Frame frame, int slot) {
        if (frame != null) {
            byte tag = frame.getTag(slot);
            if (tag == FrameSlotKind.Illegal.tag) {
                return true;
            } else if (tag == FrameSlotKind.Object.tag) {
                Object value = frame.getObject(slot);
                if (value == null || value == Dead.instance() || value instanceof Frame) {
                    return true;
                }
            }
        }
        return false;
    }

    /**
     * Representation of a scope member key with an optional source location.
     */
    @ExportLibrary(InteropLibrary.class)
    static final class Key implements TruffleObject {

        private final TruffleString name;
        private final Node blockOrRoot;
        private final int slot;
        private SourceSection sourceLocation;

        Key(TruffleString name, Node blockOrRoot) {
            this(name, blockOrRoot, -1);
        }

        Key(TruffleString name, Node blockOrRoot, int slot) {
            this.name = name;
            this.slot = slot;
            this.blockOrRoot = blockOrRoot;
        }

        @ExportMessage
        @SuppressWarnings("static-method")
        boolean isString() {
            return true;
        }

        @ExportMessage
        TruffleString asTruffleString() {
            return name;
        }

        @ExportMessage
        String asString() {
            return Strings.toJavaString(name);
        }

        @Override
        public String toString() {
            return asString();
        }

        @ExportMessage
        @TruffleBoundary
        boolean hasSourceLocation() {
            return getOrFindSourceLocation().isAvailable();
        }

        @ExportMessage
        @TruffleBoundary
        SourceSection getSourceLocation() throws UnsupportedMessageException {
            if (!hasSourceLocation()) {
                throw UnsupportedMessageException.create();
            }
            return sourceLocation;
        }

        private SourceSection getOrFindSourceLocation() {
            CompilerAsserts.neverPartOfCompilation();
            if (sourceLocation == null && blockOrRoot != null) {
                sourceLocation = findSourceLocation();
            }
            if (sourceLocation == null) {
                // unavailable source section
                sourceLocation = JSBuiltin.createSourceSection();
            }
            return sourceLocation;
        }

        private SourceSection findSourceLocation() {
            if (hasSlot()) {
                class DeclarationFinder implements NodeVisitor {
                    JavaScriptNode found;

                    @Override
                    public boolean visit(Node node) {
                        if (node instanceof JavaScriptNode) {
                            if (node instanceof JSWriteFrameSlotNode) {
                                JSWriteFrameSlotNode write = (JSWriteFrameSlotNode) node;
                                if (write.getSlotIndex() == slot && write.hasSourceSection()) {
                                    found = write;
                                    return false;
                                }
                            }
                            return true;
                        } else if (node == blockOrRoot) {
                            return true;
                        } else if (node instanceof BlockNode) {
                            return true;
                        } else if (node instanceof ScopeFrameNode) {
                            return true;
                        } else {
                            return false;
                        }
                    }
                }

                DeclarationFinder finder = new DeclarationFinder();
                blockOrRoot.accept(finder);
                if (finder.found != null) {
                    return finder.found.getSourceSection();
                }
            }
            return blockOrRoot.getEncapsulatingSourceSection();
        }

        private boolean hasSlot() {
            return slot >= 0;
        }
    }
}<|MERGE_RESOLUTION|>--- conflicted
+++ resolved
@@ -72,12 +72,8 @@
 import com.oracle.truffle.js.nodes.function.JSBuiltin;
 import com.oracle.truffle.js.runtime.JSArguments;
 import com.oracle.truffle.js.runtime.JSFrameUtil;
-<<<<<<< HEAD
+import com.oracle.truffle.js.runtime.Strings;
 import com.oracle.truffle.js.runtime.builtins.JSFunction;
-=======
-import com.oracle.truffle.js.runtime.Strings;
-import com.oracle.truffle.js.runtime.Symbol;
->>>>>>> bead9c5f
 import com.oracle.truffle.js.runtime.objects.Dead;
 
 @ExportLibrary(InteropLibrary.class)
@@ -154,26 +150,24 @@
                         DynamicObject evalScope = (DynamicObject) targetFrame.getObject(slot);
                         DynamicObjectLibrary objLib = DynamicObjectLibrary.getUncached();
                         for (Object key : objLib.getKeyArray(evalScope)) {
-                            membersList.add(new Key(key.toString(), descNode));
+                            if (key instanceof TruffleString) {
+                                membersList.add(new Key((TruffleString) key, descNode));
+                            }
                         }
                     } else if (JSFrameUtil.isThisSlot(frameDescriptor, slot)) {
                         membersList.add(new Key(ScopeVariables.RECEIVER_MEMBER, descNode, slot));
                         seenThis = true;
                     } else if (!JSFrameUtil.isInternal(frameDescriptor, slot)) {
+                        assert slotName instanceof TruffleString;
                         if (!isUnsetFrameSlot(targetFrame, slot)) {
-                            membersList.add(new Key(slotName.toString(), descNode, slot));
-                        }
-                    }
-<<<<<<< HEAD
-=======
-                    membersList.add(new Key((TruffleString) desc.getSlotName(slot), descNode, slot));
->>>>>>> bead9c5f
+                            membersList.add(new Key((TruffleString) slotName, descNode, slot));
+                        }
+                    }
                 }
             }
 
             SlotVisitor visitor = new SlotVisitor();
             Frame outerFrame = frame;
-<<<<<<< HEAD
             if (functionFrame != null) {
                 // traverse local frames
                 FrameDescriptor rootFrameDescriptor = functionFrame.getFrameDescriptor();
@@ -186,22 +180,8 @@
                         if (outerFrame.getFrameDescriptor() == blockFrameDescriptor) {
                             for (int i = 0; i < blockFrameDescriptor.getNumberOfSlots(); i++) {
                                 visitor.accept(blockFrameDescriptor, i, outerFrame);
-=======
-            Frame currentFunctionFrame = functionFrame;
-            for (;;) { // frameLevel
-                Frame outerScope = outerFrame;
-                boolean seenThis = false;
-                for (;;) { // scopeLevel
-                    FrameDescriptor frameDescriptor = outerScope.getFrameDescriptor();
-                    for (int slot = 0; slot < frameDescriptor.getNumberOfSlots(); slot++) {
-                        if (JSFrameUtil.isInternal(frameDescriptor, slot)) {
-                            if (JSFrameUtil.isThisSlot(frameDescriptor, slot)) {
-                                membersList.add(new Key(Strings.THIS, descNode));
-                                seenThis = true;
->>>>>>> bead9c5f
                             }
                         }
-<<<<<<< HEAD
                     }
                     for (int i = block.getFrameStart(); i < block.getFrameEnd(); i++) {
                         visitor.accept(rootFrameDescriptor, i, functionFrame);
@@ -215,18 +195,6 @@
                             assert outerFrame != JSFrameUtil.NULL_MATERIALIZED_FRAME;
                         } else {
                             break;
-=======
-                        membersList.add(new Key((TruffleString) frameDescriptor.getSlotName(slot), descNode, slot));
-                    }
-
-                    // insert direct eval scope variables
-                    OptionalInt evalScopeSlot = JSFrameUtil.findOptionalFrameSlotIndex(frameDescriptor, ScopeFrameNode.EVAL_SCOPE_IDENTIFIER);
-                    if (evalScopeSlot.isPresent()) {
-                        DynamicObject evalScope = (DynamicObject) outerScope.getObject(evalScopeSlot.getAsInt());
-                        DynamicObjectLibrary objLib = DynamicObjectLibrary.getUncached();
-                        for (Object key : objLib.getKeyArray(evalScope)) {
-                            membersList.add(new Key(key instanceof TruffleString ? (TruffleString) key : ((Symbol) key).toTString(), descNode));
->>>>>>> bead9c5f
                         }
                     }
                 }
@@ -264,14 +232,8 @@
                     }
                     break;
                 }
-<<<<<<< HEAD
                 if (!visitor.seenThis) {
                     membersList.add(new Key(ScopeVariables.RECEIVER_MEMBER, visitor.descNode));
-=======
-
-                if (!seenThis) {
-                    membersList.add(new Key(Strings.THIS, descNode));
->>>>>>> bead9c5f
                 }
 
                 outerFrame = JSArguments.getEnclosingFrame(outerFrame.getArguments());
@@ -291,7 +253,8 @@
                 if (JSFrameUtil.isInternal(desc, slot)) {
                     continue;
                 }
-                membersList.add(new Key(desc.getSlotName(slot).toString(), descNode, slot));
+                Object slotName = desc.getSlotName(slot);
+                membersList.add(new Key((TruffleString) slotName, descNode, slot));
             }
 
             descNode = JavaScriptNode.findBlockScopeNode(descNode.getParent());
