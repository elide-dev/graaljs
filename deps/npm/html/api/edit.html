<!doctype html>
<html>
  <title>edit</title>
  <meta http-equiv="content-type" value="text/html;utf-8">
  <link rel="stylesheet" type="text/css" href="./style.css">

  <body>
    <div id="wrapper">
<h1><a href="../api/edit.html">edit</a></h1> <p>Edit an installed package</p>

<h2 id="SYNOPSIS">SYNOPSIS</h2>

<pre><code>npm.commands.edit(package, callback)</code></pre>

<h2 id="DESCRIPTION">DESCRIPTION</h2>

<p>Opens the package folder in the default editor (or whatever you've
configured as the npm <code>editor</code> config -- see <code>npm help config</code>.)</p>

<p>After it has been edited, the package is rebuilt so as to pick up any
changes in compiled packages.</p>

<p>For instance, you can do <code>npm install connect</code> to install connect
into your package, and then <code>npm.commands.edit(["connect"], callback)</code>
to make a few changes to your locally installed copy.</p>

<p>The first parameter is a string array with a single element, the package
to open. The package can optionally have a version number attached.</p>

<p>Since this command opens an editor in a new process, be careful about where
and how this is used.</p>
</div>
<<<<<<< HEAD
<p id="footer">edit &mdash; npm@1.1.8</p>
=======
<p id="footer">edit &mdash; npm@1.1.9</p>
>>>>>>> 90b785c0
<script>
;(function () {
var wrapper = document.getElementById("wrapper")
var els = Array.prototype.slice.call(wrapper.getElementsByTagName("*"), 0)
  .filter(function (el) {
    return el.parentNode === wrapper
        && el.tagName.match(/H[1-6]/)
        && el.id
  })
var l = 2
  , toc = document.createElement("ul")
toc.innerHTML = els.map(function (el) {
  var i = el.tagName.charAt(1)
    , out = ""
  while (i > l) {
    out += "<ul>"
    l ++
  }
  while (i < l) {
    out += "</ul>"
    l --
  }
  out += "<li><a href='#" + el.id + "'>" +
    ( el.innerText || el.text || el.innerHTML)
    + "</a>"
  return out
}).join("\n")
toc.id = "toc"
document.body.appendChild(toc)
})()
</script>
</body></html><|MERGE_RESOLUTION|>--- conflicted
+++ resolved
@@ -30,11 +30,7 @@
 <p>Since this command opens an editor in a new process, be careful about where
 and how this is used.</p>
 </div>
-<<<<<<< HEAD
-<p id="footer">edit &mdash; npm@1.1.8</p>
-=======
 <p id="footer">edit &mdash; npm@1.1.9</p>
->>>>>>> 90b785c0
 <script>
 ;(function () {
 var wrapper = document.getElementById("wrapper")
